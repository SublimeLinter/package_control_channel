{
    "schema_version": "3.0.0",
    "packages": [
        {
            "name": "SublimeLinter-contrib-alex",
            "details": "https://github.com/sindresorhus/SublimeLinter-contrib-alex",
            "labels": ["linting", "SublimeLinter", "markdown", "writing"],
            "releases": [
                {
                    "sublime_text": ">=3000",
                    "tags": true
                }
            ]
        },
        {
            "name": "SublimeLinter-contrib-bootlint",
            "details": "https://github.com/Thomas-Lebeau/SublimeLinter-contrib-bootlint",
            "labels": ["linting", "SublimeLinter", "bootlint", "Bootstrap"],
            "releases": [
                {
                    "sublime_text": ">=3000",
                    "tags": true
                }
            ]
        },
        {
            "name": "SublimeLinter-contrib-CFLint",
            "details": "https://github.com/ckaznocha/SublimeLinter-contrib-CFLint",
            "labels": ["linting", "SublimeLinter", "CFLint", "Cold Fusion"],
            "releases": [
                {
                    "sublime_text": ">=3000",
                    "tags": true
                }
            ]
        },
        {
            "name": "SublimeLinter-contrib-checkpatch",
            "details": "https://github.com/BrunoJJE/SublimeLinter-contrib-checkpatch",
            "labels": ["linting", "SublimeLinter", "checkpatch", "c", "clang"],
            "releases": [
                {
                    "sublime_text": ">=3000",
                    "tags": true
                }
            ]
        },
        {
            "name": "SublimeLinter-contrib-check-source-formatting",
            "details": "https://github.com/drewbrokke/SublimeLinter-contrib-check-source-formatting",
            "labels": ["linting", "SublimeLinter", "check", "source", "formatting", "html", "javascript", "css"],
            "releases": [
                {
                    "sublime_text": ">=3000",
                    "tags": true
                }
            ]
        },
        {
            "name": "SublimeLinter-contrib-cheetah-flake",
            "details": "https://github.com/jdb8/SublimeLinter-contrib-cheetah-flake",
            "labels": ["linting", "SublimeLinter", "yelpcheetah", "python"],
            "releases": [
                {
                    "sublime_text": ">=3000",
                    "tags": true
                }
            ]
        },
        {
            "name": "SublimeLinter-contrib-clang",
            "details": "https://github.com/nirm03/SublimeLinter-clang",
            "labels": ["linting", "SublimeLinter", "clang", "c", "c++"],
            "previous_names": ["SublimeLinter-clang"],
            "releases": [
                {
                    "sublime_text": ">=3000",
                    "tags": true
                }
            ]
        },
        {
            "name": "SublimeLinter-contrib-cmakelint",
            "details": "https://github.com/jasjuang/SublimeLinter-contrib-cmakelint",
            "labels": ["linting", "SublimeLinter", "make", "cmake"],
            "releases": [
                {
                    "sublime_text": ">=3000",
                    "tags": true
                }
            ]
        },
        {
            "name": "SublimeLinter-contrib-coffee-jshint",
            "details": "https://github.com/univerio/SublimeLinter-contrib-coffee-jshint",
            "labels": ["linting", "SublimeLinter", "jshint", "coffeescript"],
            "releases": [
                {
                    "sublime_text": ">=3000",
                    "tags": true
                }
            ]
        },
        {
            "name": "SublimeLinter-contrib-corestandard",
            "details": "https://github.com/viracore/SublimeLinter-contrib-corestandard",
            "labels": ["linting", "SublimeLinter", "corestandard", "javascript"],
            "releases": [
                {
                    "sublime_text": ">=3000",
                    "tags": true
                }
            ]
        },
        {
            "name": "SublimeLinter-contrib-dartanalyzer",
            "details": "https://github.com/jedijester/SublimeLinter-contrib-dartanalyzer",
            "labels": ["linting", "SublimeLinter", "dart"],
            "releases": [
                {
                    "sublime_text": ">=3000",
                    "tags": true
                }
            ]
        },
        {
            "name": "SublimeLinter-contrib-dennis",
            "details": "https://github.com/NotSqrt/SublimeLinter-contrib-dennis",
            "labels": ["linting", "SublimeLinter", "Gettext"],
            "releases": [
                {
                    "sublime_text": ">=3000",
                    "tags": true
                }
            ]
        },
        {
            "name": "SublimeLinter-contrib-dxl",
            "details": "https://github.com/Adarma/SublimeLinter-contrib-dxl",
            "labels": ["linting", "SublimeLinter", "dxl"],
            "releases": [
                {
                    "sublime_text": ">=3000",
                    "tags": true
                }
            ]
        },
        {
            "name": "SublimeLinter-contrib-elixirc",
            "details": "https://github.com/smanolloff/SublimeLinter-contrib-elixirc",
            "labels": ["linting", "SublimeLinter", "erlang", "elixir", "elixirc"],
            "releases": [
                {
                    "sublime_text": ">=3000",
                    "tags": true
                }
            ]
        },
        {
            "name": "SublimeLinter-contrib-elm-make",
            "details": "https://github.com/bbugh/SublimeLinter-contrib-elm-make",
            "labels": ["linting", "SublimeLinter", "elm"],
            "releases": [
                {
                    "sublime_text": ">=3000",
                    "tags": true
                }
            ]
        },
        {
            "name": "SublimeLinter-contrib-eslint",
            "details": "https://github.com/roadhump/SublimeLinter-eslint",
            "labels": ["linting", "SublimeLinter", "eslint"],
            "releases": [
                {
                    "sublime_text": ">=3000",
                    "tags": true
                }
            ]
        },
        {
            "name": "SublimeLinter-contrib-eslint_d",
            "details": "https://github.com/roadhump/SublimeLinter-contrib-eslint_d",
            "labels": ["linting", "SublimeLinter", "eslint_d"],
            "releases": [
                {
                    "sublime_text": ">=3000",
                    "tags": true
                }
            ]
        },
        {
            "name": "SublimeLinter-contrib-erlc",
            "details": "https://github.com/teh-cmc/SublimeLinter-contrib-erlc",
            "labels": ["linting", "SublimeLinter", "erlc", "erlang"],
            "releases": [
                {
                    "sublime_text": ">=3000",
                    "tags": true
                }
            ]
        },
        {
<<<<<<< HEAD
            "name": "SublimeLinter-contrib-foodcritic",
            "details": "https://github.com/badmadrad/SublimeLinter-foodcritic",
            "labels": ["linting", "SublimeLinter", "foodcritic", "chef"],
=======
            "name": "SublimeLinter-contrib-fecs",
            "details": "https://github.com/robbenmu/SublimeLinter-contrib-fecs",
            "labels": ["linting", "SublimeLinter", "javascript"],
>>>>>>> b33a1dcc
            "releases": [
                {
                    "sublime_text": ">=3000",
                    "tags": true
                }
            ]
        },
        {
            "name": "SublimeLinter-contrib-frosted",
            "details": "https://github.com/Shura1oplot/SublimeLinter-contrib-frosted",
            "labels": ["linting", "SublimeLinter", "python"],
            "releases": [
                {
                    "sublime_text": ">=3000",
                    "tags": true
                }
            ]
        },
        {
            "name": "SublimeLinter-contrib-ghdl",
            "details": "https://github.com/BrunoJJE/SublimeLinter-contrib-ghdl",
            "labels": ["linting", "SublimeLinter", "vhdl"],
            "releases": [
                {
                    "sublime_text": ">=3000",
                    "tags": true
                }
            ]
        },
        {
            "name": "SublimeLinter-contrib-glsl",
            "details": "https://github.com/numb3r23/SublimeLinter-contrib-glsl",
            "labels": ["linting", "SublimeLinter", "glsl", "essl"],
            "releases": [
                {
                    "sublime_text": ">=3000",
                    "tags": true
                }
            ]
        },
        {
            "name": "SublimeLinter-contrib-glua",
            "details": "https://github.com/glua/SublimeLinter-contrib-glua",
            "labels": ["linting", "SublimeLinter", "glua", "gmod", "lua"],
            "releases": [
                {
                    "sublime_text": ">=3000",
                    "tags": true
                }
            ]
        },
        {
            "name": "SublimeLinter-contrib-glualint",
            "details": "https://github.com/FPtje/SublimeLinter-contrib-glualint",
            "labels": ["linting", "SublimeLinter", "glua", "gmod", "lua"],
            "releases": [
                {
                    "sublime_text": ">=3000",
                    "tags": true
                }
            ]
        },
        {
            "name": "SublimeLinter-contrib-golint",
            "details": "https://github.com/SirReal/SublimeLinter-contrib-golint",
            "labels": ["linting", "SublimeLinter", "go"],
            "releases": [
                {
                    "sublime_text": ">=3000",
                    "tags": true
                }
            ]
        },
        {
            "name": "SublimeLinter-contrib-gometalinter",
            "details": "https://github.com/alecthomas/SublimeLinter-contrib-gometalinter",
            "labels": ["linting", "SublimeLinter", "go", "golang"],
            "releases": [
                {
                    "sublime_text": ">=3000",
                    "tags": true
                }
            ]
        },
        {
            "name": "SublimeLinter-contrib-gotype",
            "details": "https://github.com/SirReal/SublimeLinter-contrib-gotype",
            "labels": ["linting", "SublimeLinter", "go"],
            "releases": [
                {
                    "sublime_text": ">=3000",
                    "tags": true
                }
            ]
        },
        {
            "name": "SublimeLinter-contrib-govet",
            "details": "https://github.com/SirReal/SublimeLinter-contrib-govet",
            "labels": ["linting", "SublimeLinter", "go"],
            "releases": [
                {
                    "sublime_text": ">=3000",
                    "tags": true
                }
            ]
        },
        {
            "name": "SublimeLinter-contrib-happiness",
            "details": "https://github.com/nmn/SublimeLinter-contrib-happiness",
            "labels": ["linting", "SublimeLinter", "javascript", "happiness"],
            "releases": [
                {
                    "sublime_text": ">=3000",
                    "tags": true
                }
            ]
        },
        {
            "name": "SublimeLinter-contrib-hdevtools",
            "details": "https://github.com/ch1bo/SublimeLinter-contrib-hdevtools",
            "labels": ["linting", "SublimeLinter", "haskell"],
            "releases": [
                {
                    "sublime_text": ">=3000",
                    "tags": true
                }
            ]
        },
        {
            "name": "SublimeLinter-contrib-julialint",
            "details": "https://github.com/tomaskrehlik/SublimeLinter-contrib-julialint",
            "labels": ["linting", "SublimeLinter", "julia"],
            "releases": [
                {
                    "sublime_text": ">=3000",
                    "tags": true
                }
            ]
        },
        {
            "name": "SublimeLinter-contrib-haml-lint",
            "details": "https://github.com/jeroenj/SublimeLinter-contrib-haml-lint",
            "labels": ["linting", "SublimeLinter", "haml"],
            "releases": [
                {
                    "sublime_text": ">=3000",
                    "tags": true
                }
            ]
        },
        {
            "name": "SublimeLinter-contrib-htmlhint",
            "details": "https://github.com/mmaday/SublimeLinter-contrib-htmlhint",
            "labels": ["linting", "SublimeLinter", "html"],
            "releases": [
                {
                    "sublime_text": ">=3000",
                    "tags": true
                }
            ]
        },
        {
            "name": "SublimeLinter-contrib-iverilog",
            "details": "https://github.com/jfcherng/SublimeLinter-contrib-iverilog",
            "labels": ["linting", "SublimeLinter", "verilog"],
            "releases": [
                {
                    "sublime_text": ">=3000",
                    "tags": true
                }
            ]
        },
        {
            "name": "SublimeLinter-contrib-java",
            "details": "https://github.com/reekoheek/SublimeLinter-java",
            "labels": ["linting", "SublimeLinter", "java"],
            "previous_names": ["SublimeLinter-java"],
            "releases": [
                {
                    "sublime_text": ">=3000",
                    "tags": true
                }
            ]
        },
        {
            "name": "SublimeLinter-jolint",
            "details": "https://github.com/thesave/SublimeLinter-jolint",
            "labels": ["linting", "SublimeLinter", "jolie"],
            "releases": [
                {
                    "sublime_text": ">=3000",
                    "tags": true
                }
            ]
        },
        {
            "name": "SublimeLinter-jsdebugmarkers",
            "details": "https://github.com/LeoLeal/SublimeLinter-jsdebugmarkers",
            "labels": ["linting", "SublimeLinter", "javascript"],
            "releases": [
                {
                    "sublime_text": ">=3000",
                    "tags": true
                }
            ]
        },
        {
            "name": "SublimeLinter-contrib-jslint",
            "details": "https://github.com/devdoc/SublimeLinter-jslint",
            "labels": ["linting", "SublimeLinter", "javascript"],
            "releases": [
                {
                    "sublime_text": ">=3000",
                    "tags": true
                }
            ]
        },
        {
            "name": "SublimeLinter-contrib-lintr",
            "details": "https://github.com/jimhester/SublimeLinter-contrib-lintr",
            "labels": ["linting", "SublimeLinter", "R"],
            "releases": [
                {
                    "sublime_text": ">=3000",
                    "tags": true
                }
            ]
        },
        {
            "name": "SublimeLinter-contrib-lua-globals",
            "details": "https://github.com/Sinaloit/SublimeLinter-contrib-lua-globals",
            "labels": ["linting", "SublimeLinter", "lua"],
            "releases": [
                {
                    "sublime_text": ">=3000",
                    "tags": true
                }
            ]
        },
        {
            "name": "SublimeLinter-contrib-mdl",
            "details": "https://github.com/roadhump/SublimeLinter-contrib-mdl",
            "labels": ["linting", "SublimeLinter", "mdl", "markdown"],
            "releases": [
                {
                    "sublime_text": ">=3000",
                    "tags": true
                }
            ]
        },
        {
            "name": "SublimeLinter-contrib-mlint",
            "details": "https://github.com/rdeits/SublimeLinter-contrib-mlint",
            "labels": ["linting", "SublimeLinter", "matlab"],
            "releases": [
                {
                    "sublime_text": ">=3000",
                    "tags": true
                }
            ]
        },
        {
            "name": "SublimeLinter-contrib-mypy",
            "details": "https://github.com/fredcallaway/SublimeLinter-contrib-mypy",
            "labels": ["linting", "SublimeLinter", "python"],
            "releases": [
                {
                    "sublime_text": ">=3000",
                    "tags": true
                }
            ]
        },
        {
            "name": "SublimeLinter-contrib-nvc",
            "details": "https://github.com/BrunoJJE/SublimeLinter-contrib-nvc",
            "labels": ["linting", "SublimeLinter", "vhdl"],
            "releases": [
                {
                    "sublime_text": ">=3000",
                    "tags": true
                }
            ]
        },
        {
            "name": "SublimeLinter-contrib-perl",
            "details": "https://github.com/oschwald/SublimeLinter-perl",
            "labels": ["linting", "SublimeLinter", "perl"],
            "previous_names": ["SublimeLinter-perl"],
            "releases": [
                {
                    "sublime_text": ">=3000",
                    "tags": true
                }
            ]
        },
        {
            "name": "SublimeLinter-contrib-perlcritic",
            "details": "https://github.com/oschwald/SublimeLinter-perlcritic",
            "labels": ["linting", "SublimeLinter", "perl", "perlcritic"],
            "previous_names": ["SublimeLinter-perlcritic"],
            "releases": [
                {
                    "sublime_text": ">=3000",
                    "tags": true
                }
            ]
        },
        {
            "name": "SublimeLinter-contrib-polylint",
            "details": "https://github.com/nomego/SublimeLinter-contrib-polylint",
            "labels": ["linting", "SublimeLinter", "html", "polymer"],
            "releases": [
                {
                    "sublime_text": ">=3000",
                    "tags": true
                }
            ]
        },
        {
            "name": "SublimeLinter-contrib-proselint",
            "details": "https://github.com/amperser/SublimeLinter-contrib-proselint",
            "labels": ["linting", "SublimeLinter", "markdown", "text", "writing"],
            "releases": [
                {
                    "sublime_text": ">=3000",
                    "tags": true
                }
            ]
        },
        {
            "name": "SublimeLinter-contrib-protoc-gen-lint",
            "details": "https://github.com/ckaznocha/SublimeLinter-contrib-protoc-gen-lint",
            "labels": ["linting", "SublimeLinter", "protocol", "buffer", "protobuf"],
            "releases": [
                {
                    "sublime_text": ">=3000",
                    "tags": true
                }
            ]
        },
        {
            "name": "SublimeLinter-contrib-pug-lint",
            "details": "https://github.com/benedfit/SublimeLinter-contrib-pug-lint",
            "labels": ["linting", "SublimeLinter", "jade"],
            "previous_names": ["SublimeLinter-contrib-jade-lint"],
            "releases": [
                {
                    "sublime_text": ">=3000",
                    "tags": true
                }
            ]
        },
        {
            "name": "SublimeLinter-contrib-puppet",
            "details": "https://github.com/stopdropandrew/SublimeLinter-puppet",
            "labels": ["linting", "SublimeLinter", "puppet"],
            "releases": [
                {
                    "sublime_text": ">=3000",
                    "tags": true
                }
            ]
        },
        {
            "name": "SublimeLinter-contrib-puppet-lint",
            "details": "https://github.com/stopdropandrew/SublimeLinter-puppet-lint",
            "labels": ["linting", "SublimeLinter", "puppet"],
            "releases": [
                {
                    "sublime_text": ">=3000",
                    "tags": true
                }
            ]
        },
        {
            "name": "SublimeLinter-contrib-raml-cop",
            "details": "https://github.com/thebinarypenguin/SublimeLinter-contrib-raml-cop",
            "labels": ["linting", "SublimeLinter", "raml"],
            "releases": [
                {
                    "sublime_text": ">=3000",
                    "tags": true
                }
            ]
        },
        {
            "name": "SublimeLinter-contrib-reek",
            "details": "https://github.com/codequest-eu/SublimeLinter-contrib-reek",
            "labels": ["linting", "SublimeLinter", "ruby"],
            "releases": [
                {
                    "sublime_text": ">=3000",
                    "tags": true
                }
            ]
        },
        {
            "name": "SublimeLinter-contrib-ruby-lint",
            "details": "https://github.com/jawshooah/SublimeLinter-contrib-ruby-lint",
            "labels": ["linting", "SublimeLinter", "ruby", "ruby-lint"],
            "releases": [
                {
                    "sublime_text": ">=3000",
                    "tags": true
                }
            ]
        },
        {
            "name": "SublimeLinter-contrib-rustc",
            "details": "https://github.com/oschwald/SublimeLinter-contrib-rustc",
            "labels": ["linting", "SublimeLinter", "rust", "rustc"],
            "releases": [
                {
                    "sublime_text": ">=3000",
                    "tags": true
                }
            ]
        },
        {
            "name": "SublimeLinter-contrib-rstylelint",
            "details": "https://github.com/mom1/SublimeLinter-contrib-rstylelint",
            "labels": ["linting", "SublimeLinter", "rsl", "r-style"],
            "releases": [
                {
                    "sublime_text": ">=3000",
                    "tags": true
                }
            ]
        },
        {
            "name": "SublimeLinter-contrib-scalac",
            "details": "https://github.com/jawshooah/SublimeLinter-contrib-scalac",
            "author": "Josh Hagins",
            "labels": ["linting", "SublimeLinter", "scala", "scalac"],
            "releases": [
                {
                    "sublime_text": ">=3000",
                    "tags": true
                }
            ]
        },
        {
            "name": "SublimeLinter-contrib-scalastyle",
            "details": "https://github.com/jawshooah/SublimeLinter-contrib-scalastyle",
            "author": "Josh Hagins",
            "labels": ["linting", "SublimeLinter", "scala", "scalastyle"],
            "releases": [
                {
                    "sublime_text": ">=3000",
                    "tags": true
                }
            ]
        },
        {
            "name": "SublimeLinter-contrib-sass-lint",
            "details": "https://github.com/skovhus/SublimeLinter-contrib-sass-lint",
            "author": "Kenneth Skovhus",
            "labels": ["linting", "SublimeLinter", "sass", "scss"],
            "previous_names": ["SublimeLinter-scss-lint"],
            "releases": [
                {
                    "sublime_text": ">=3000",
                    "tags": true
                }
            ]
        },
        {
            "name": "SublimeLinter-contrib-scss-lint",
            "details": "https://github.com/attenzione/SublimeLinter-scss-lint",
            "author": "Sergey Margaritov",
            "labels": ["linting", "SublimeLinter", "scss", "sass"],
            "previous_names": ["SublimeLinter-scss-lint"],
            "releases": [
                {
                    "sublime_text": ">=3000",
                    "tags": true
                }
            ]
        },
        {
            "name": "SublimeLinter-contrib-semistandard",
            "details": "https://github.com/Flet/SublimeLinter-contrib-semistandard",
            "labels": ["linting", "SublimeLinter", "semistandard", "javascript","semicolon"],
            "releases": [
                {
                    "sublime_text": ">=3000",
                    "tags": true
                }
            ]
        },
        {
            "name": "SublimeLinter-slim-lint",
            "details": "https://github.com/elstgav/SublimeLinter-slim-lint",
            "labels": ["linting", "SublimeLinter", "slim", "ruby"],
            "releases": [
                {
                    "sublime_text": ">=3000",
                    "tags": true
                }
            ]
        },
        {
            "name": "SublimeLinter-contrib-spider",
            "details": "https://github.com/zekesonxx/SublimeLinter-contrib-spider",
            "labels": ["linting", "SublimeLinter", "spider", "javascript"],
            "releases": [
                {
                    "sublime_text": ">=3000",
                    "tags": true
                }
            ]
        },
        {
            "name": "SublimeLinter-contrib-sqlint",
            "details": "https://github.com/trezona-lecomte/SublimeLinter-contrib-sqlint",
            "labels": ["linting", "SublimeLinter", "sqlint", "sql"],
            "releases": [
                {
                    "sublime_text": ">=3000",
                    "tags": true
                }
            ]
        },
        {
            "name": "SublimeLinter-contrib-standard",
            "details": "https://github.com/Flet/SublimeLinter-contrib-standard",
            "labels": ["linting", "SublimeLinter", "standard", "javascript"],
            "releases": [
                {
                    "sublime_text": ">=3000",
                    "tags": true
                }
            ]
        },
        {
            "name": "SublimeLinter-contrib-stylelint",
            "details": "https://github.com/kungfusheep/SublimeLinter-contrib-stylelint",
            "labels": ["linting", "SublimeLinter", "css", "css3"],
            "releases": [
                {
                    "sublime_text": ">=3000",
                    "tags": true
                }
            ]
        },
        {
            "name": "SublimeLinter-contrib-stylint",
            "details": "https://github.com/jackbrewer/SublimeLinter-contrib-stylint",
            "labels": ["linting", "SublimeLinter", "stylint", "stylus"],
            "releases": [
                {
                    "sublime_text": ">=3000",
                    "tags": true
                }
            ]
        },
        {
            "name": "SublimeLinter-contrib-tslint",
            "details": "https://github.com/lavrton/SublimeLinter-contrib-tslint",
            "labels": ["linting", "SublimeLinter", "typescript"],
            "releases": [
                {
                    "sublime_text": ">=3000",
                    "tags": true
                }
            ]
        },
        {
            "name": "SublimeLinter-contrib-twiglint",
            "details": "https://github.com/maxgalbu/SublimeLinter-contrib-twiglint",
            "labels": ["linting", "SublimeLinter", "twig"],
            "releases": [
                {
                    "sublime_text": ">=3000",
                    "tags": true
                }
            ]
        },
        {
            "name": "SublimeLinter-contrib-write-good",
            "details": "https://github.com/ckaznocha/SublimeLinter-contrib-write-good",
            "labels": ["linting", "SublimeLinter"],
            "releases": [
                {
                    "sublime_text": ">=3000",
                    "tags": true
                }
            ]
        },
        {
            "name": "SublimeLinter-contrib-xo",
            "details": "https://github.com/sindresorhus/SublimeLinter-contrib-xo",
            "labels": ["linting", "SublimeLinter", "javascript", "xo"],
            "releases": [
                {
                    "sublime_text": ">=3000",
                    "tags": true
                }
            ]
        },
        {
            "name": "SublimeLinter-contrib-xvhdl",
            "details": "https://github.com/BrunoJJE/SublimeLinter-contrib-xvhdl",
            "labels": ["linting", "SublimeLinter", "vhdl"],
            "releases": [
                {
                    "sublime_text": ">=3000",
                    "tags": true
                }
            ]
        }
    ]
}<|MERGE_RESOLUTION|>--- conflicted
+++ resolved
@@ -201,15 +201,20 @@
             ]
         },
         {
-<<<<<<< HEAD
+            "name": "SublimeLinter-contrib-fecs",
+            "details": "https://github.com/robbenmu/SublimeLinter-contrib-fecs",
+            "labels": ["linting", "SublimeLinter", "javascript"],
+            "releases": [
+                {
+                    "sublime_text": ">=3000",
+                    "tags": true
+                }
+            ]
+        },
+        {
             "name": "SublimeLinter-contrib-foodcritic",
             "details": "https://github.com/badmadrad/SublimeLinter-foodcritic",
             "labels": ["linting", "SublimeLinter", "foodcritic", "chef"],
-=======
-            "name": "SublimeLinter-contrib-fecs",
-            "details": "https://github.com/robbenmu/SublimeLinter-contrib-fecs",
-            "labels": ["linting", "SublimeLinter", "javascript"],
->>>>>>> b33a1dcc
             "releases": [
                 {
                     "sublime_text": ">=3000",
